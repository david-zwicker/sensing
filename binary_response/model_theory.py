'''
Created on Mar 31, 2015

@author: David Zwicker <dzwicker@seas.harvard.edu>
'''

from __future__ import division

import numpy as np
import scipy.misc

from .model_base import ReceptorLibraryBase



def binom(N, p):
    """ calculate the probability mass function for the binomial distribution
    of `N` experiments with individual probability `p` """
    k = np.arange(0, N + 1)
    return scipy.misc.comb(N, k) * p**k * (1 - p)**(N - k)



class ReceptorLibraryUniform(ReceptorLibraryBase):
    """ represents a single receptor library """


    def __init__(self, num_substrates, num_receptors, hs=None, density=1):
        """ initialize the receptor library by setting the number of receptors,
        the number of substrates it can respond to, the weights `hs` of the 
        substrates, and the fraction `density` of substrates a single receptor
        responds to """
        super(ReceptorLibraryUniform, self).__init__(num_substrates,
                                                    num_receptors, hs)
        self.density = density


    @property
    def init_arguments(self):
        """ return the parameters of the model that can be used to reconstruct
        it by calling the __init__ method with these arguments """
        args = super(ReceptorLibraryUniform, self).init_arguments
        args['density'] = self.density
        return args


    @classmethod
    def get_random_arguments(cls, **kwargs):
        """ create random arguments for creating test instances """
        args = super(ReceptorLibraryUniform, cls).get_random_arguments()
        density = kwargs.get('density', np.random.random())
        return args + [density]


    def activity_single(self):
        """ return the probability with which a single receptor is activated 
        by typical mixtures """
        return 1 - np.prod(1 - self.density*self.substrate_probability)


    def mutual_information(self, with_correlations=False, approx_prob=False):
        """ return a theoretical estimate of the mutual information between
        input and output """
        if len(np.unique(self.commonness)) > 1:
            raise RuntimeError('The estimate only works for homogeneous '
                               'mixtures so far.')
        p_s = self.substrate_probability[0]
        
        # probability that a single receptor and a pair is activated 
        if approx_prob:
            # use approximate formulas for calculating the probabilities
            p1 = self.Ns * self.density * p_s
            p2 = self.Ns * self.density**2 * p_s
        else:
            # use better formulas for calculating the probabilities 
<<<<<<< HEAD
            p1 = 1 - (1 - self.frac * p_s)**self.Ns
            p2 = 1 - (1 - self.frac**2 * p_s)**self.Ns
=======
            p1 = self.activity_single()
            p2 = 1 - (1 - self.density**2 * p_s)**self.Ns
>>>>>>> 7d98fa33
        
        if p1 == 0:
            # receptors are never activated
            return 0
        elif with_correlations:
            # use the estimated formula that includes the effects of correlations
            corr1 = self.Nr*(self.Nr - 1)*(1 - 2*p1 + 0.75*p2)*p2
            corr2 = self.Nr*(self.Nr - 1)*(self.Nr - 2)*p2**2
            return self.Nr - 0.5*self.Nr*(1 - 2*p1)**2 - corr1 - corr2
        else:
            # use the simple formula where receptors are considered independent
            return -self.Nr*(p1*np.log2(p1) + (1 - p1)*np.log2(1 - p1))
        
        
    def density_optimal(self, assume_homogeneous=False):
        """ return the estimated optimal activity fraction for the simple case
        where all h are the same. The estimate relies on an approximation that
        all receptors are independent and is thus independent of the number of 
        receptors. The estimate is thus only good in the limit of low Nr.
        
        If `assume_homogeneous` is True, the calculation is also done in the
            case of heterogeneous mixtures, where the probability of the
            homogeneous system with the same average number of substrates is
            used instead.
        """
        if assume_homogeneous:
            # calculate the idealized substrate probability
            m_mean = self.mixture_size_statistics()[0]
            p0 = m_mean / self.Ns
             
        else:
            # check whether the mixtures are all homogeneous
            if len(np.unique(self.commonness)) > 1:
                raise RuntimeError('The estimate only works for homogeneous '
                                   'mixtures so far.')
            p0 = self.substrate_probability[0]
            
        # calculate the fraction for the homogeneous case
        return (1 - 2**(-1/self.Ns))/p0
    
    <|MERGE_RESOLUTION|>--- conflicted
+++ resolved
@@ -73,13 +73,8 @@
             p2 = self.Ns * self.density**2 * p_s
         else:
             # use better formulas for calculating the probabilities 
-<<<<<<< HEAD
             p1 = 1 - (1 - self.frac * p_s)**self.Ns
             p2 = 1 - (1 - self.frac**2 * p_s)**self.Ns
-=======
-            p1 = self.activity_single()
-            p2 = 1 - (1 - self.density**2 * p_s)**self.Ns
->>>>>>> 7d98fa33
         
         if p1 == 0:
             # receptors are never activated
